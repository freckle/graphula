--- conflicted
+++ resolved
@@ -33,12 +33,8 @@
     runs-on: ubuntu-latest
     steps:
       - uses: actions/checkout@v4
-<<<<<<< HEAD
-      - uses: rwe/actions-hlint-setup@v1
-      - uses: rwe/actions-hlint-run@v2
-=======
+
       - uses: haskell-actions/hlint-setup@v2
       - uses: haskell-actions/hlint-run@v2
->>>>>>> 0c26d0f9
         with:
           fail-on: warning